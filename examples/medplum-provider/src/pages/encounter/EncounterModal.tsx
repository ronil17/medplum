--- conflicted
+++ resolved
@@ -1,9 +1,6 @@
 import { Box, Button, Card, Grid, Modal, Stack, Text } from '@mantine/core';
 import { showNotification } from '@mantine/notifications';
 import { createReference, getReferenceString, normalizeErrorString } from '@medplum/core';
-<<<<<<< HEAD
-import { Coding, Encounter, Patient, PlanDefinition, Questionnaire, Task, ValueSetExpansionContains } from '@medplum/fhirtypes';
-=======
 import {
   Coding,
   Encounter,
@@ -13,7 +10,6 @@
   Task,
   ValueSetExpansionContains,
 } from '@medplum/fhirtypes';
->>>>>>> 7563119f
 import { CodeInput, CodingInput, ResourceInput, useMedplum, ValueSetAutocomplete } from '@medplum/react';
 import { IconAlertSquareRounded, IconCircleCheck, IconCircleOff } from '@tabler/icons-react';
 import { useState } from 'react';
@@ -88,20 +84,6 @@
         input: [
           {
             type: {
-<<<<<<< HEAD
-              text: 'Questionnaire'
-            },
-            valueReference: {
-              reference: getReferenceString(savedQuestionnaire),
-              display: savedQuestionnaire.title
-            }
-          }
-        ]
-      }
-
-      await medplum.createResource(taskData);
-
-=======
               text: 'Questionnaire',
             },
             valueReference: {
@@ -113,7 +95,6 @@
       };
 
       await medplum.createResource(taskData);
->>>>>>> 7563119f
     } catch (err) {
       showNotification({ color: 'red', icon: <IconCircleOff />, title: 'Error', message: normalizeErrorString(err) });
     }
@@ -212,38 +193,6 @@
 };
 
 const questionnaire: Questionnaire = {
-<<<<<<< HEAD
-  resourceType: "Questionnaire",
-  name: "Fill chart note",
-  title: "Fill chart note",
-  status: "active",
-  item: [
-    {
-      id: "id-1",
-      linkId: "q1",
-      type: "text",
-      text: "Subjective evaluation"
-    },
-    {
-      id: "id-2",
-      linkId: "q2",
-      type: "text",
-      text: "Objective evaluation"
-    },
-    {
-      id: "id-3",
-      linkId: "q3",
-      type: "text",
-      text: "Assessment"
-    },
-    {
-      id: "id-4",
-      linkId: "q4",
-      type: "text",
-      text: "Treatment plan"
-    }
-  ]
-=======
   resourceType: 'Questionnaire',
   name: 'Fill chart note',
   title: 'Fill chart note',
@@ -274,5 +223,4 @@
       text: 'Treatment plan',
     },
   ],
->>>>>>> 7563119f
 };